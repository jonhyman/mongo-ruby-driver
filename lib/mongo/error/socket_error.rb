# Copyright (C) 2015-2017 MongoDB, Inc.
#
# Licensed under the Apache License, Version 2.0 (the "License");
# you may not use this file except in compliance with the License.
# You may obtain a copy of the License at
#
#   http://www.apache.org/licenses/LICENSE-2.0
#
# Unless required by applicable law or agreed to in writing, software
# distributed under the License is distributed on an "AS IS" BASIS,
# WITHOUT WARRANTIES OR CONDITIONS OF ANY KIND, either express or implied.
# See the License for the specific language governing permissions and
# limitations under the License.

module Mongo
  class Error

    # Raised when a socket has an error.
    #
    # @since 2.0.0
    class SocketError < Error
<<<<<<< HEAD
      include WriteRetryable
=======

      # Instantiate the new exception.
      #
      # @example Instantiate the exception.
      #   Mongo::Error::SocketError.new(msg)
      #
      # @param [ String ] msg The error message.
      #
      # @since 2.0.0
      def initialize(msg = nil, labels = nil)
        @labels = labels || []
        super(msg) if msg
      end

      # Does the error have the given label?
      #
      # @example
      #   error.label?(label)
      #
      # @return [ true, false ] Whether the error has the given label.
      #
      # @since 2.6.0
      def label?(label)
        @labels.include?(label)
      end

      private

      def add_label(label)
        @labels << label unless label?(label)
      end
>>>>>>> 77287d18
    end
  end
end<|MERGE_RESOLUTION|>--- conflicted
+++ resolved
@@ -19,9 +19,7 @@
     #
     # @since 2.0.0
     class SocketError < Error
-<<<<<<< HEAD
       include WriteRetryable
-=======
 
       # Instantiate the new exception.
       #
@@ -53,7 +51,6 @@
       def add_label(label)
         @labels << label unless label?(label)
       end
->>>>>>> 77287d18
     end
   end
 end