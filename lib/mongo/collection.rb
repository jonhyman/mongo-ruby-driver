--- conflicted
+++ resolved
@@ -26,11 +26,6 @@
           @name = name
         end
 
-<<<<<<< HEAD
-        def find(selector={}, options={})
-          options = { :fields => nil, :offset => 0, :limit => 0, :sort => nil}.update(options)
-          @db.query(@name, Query.new(selector, options[:fields], options[:offset], options[:limit], options[:sort]))
-=======
         # Options:
         # * <tt>:fields</tt> - Array of collection field names; only those will be returned (plus _id if defined)
         # * <tt>:offset</tt> - Start at this record when returning records
@@ -41,7 +36,6 @@
           fields = options.delete(:fields)
           fields = nil if fields && fields.empty?
           @db.query(@name, Query.new(selector, fields, options[:offset] || 0, options[:limit] || 0, options[:sort]))
->>>>>>> 6ab2f77e
         end
 
         def insert(*objects)
