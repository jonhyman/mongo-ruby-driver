# Copyright (C) 2014-2016 MongoDB, Inc.

# Licensed under the Apache License, Version 2.0 (the "License");
# you may not use this file except in compliance with the License.
# You may obtain a copy of the License at

#  http://www.apache.org/licenses/LICENSE-2.0

# Unless required by applicable law or agreed to in writing, software
# distributed under the License is distributed on an "AS IS" BASIS,
# WITHOUT WARRANTIES OR CONDITIONS OF ANY KIND, either express or implied.
# See the License for the specific language governing permissions and
# limitations under the License.

module Mongo
  class Server

    # This class models the socket connections for servers and their behavior.
    #
    # @since 2.0.0
    class Connection
      include Connectable
      include Monitoring::Publishable
      include Retryable
      extend Forwardable

      # The ping command.
      #
      # @since 2.1.0
      PING = { :ping => 1 }.freeze

      # Ping message.
      #
      # @since 2.1.0
      PING_MESSAGE = Protocol::Query.new(Database::ADMIN, Database::COMMAND, PING, :limit => -1)

      # The ping message as raw bytes.
      #
      # @since 2.1.0
      PING_BYTES = PING_MESSAGE.serialize.to_s.freeze

      # Stores booleans of which databases we have authenticated against
      attr_reader :authentication_by_db

      def_delegators :@server,
                     :features,
                     :max_bson_object_size,
                     :max_message_size,
                     :mongos?,
                     :app_metadata

      # Tell the underlying socket to establish a connection to the host.
      #
      # @example Connect to the host.
      #   connection.connect!
      #
      # @note This method mutates the connection class by setting a socket if
      #   one previously did not exist.
      #
      # @return [ true ] If the connection succeeded.
      #
      # @since 2.0.0
      def connect!
        unless socket && socket.connectable?
          @socket = address.socket(timeout, ssl_options)
          socket.connect!
          handshake!
          authenticate!
        end
        true
      end

      # Disconnect the connection.
      #
      # @example Disconnect from the host.
      #   connection.disconnect!
      #
      # @note This method mutates the connection by setting the socket to nil
      #   if the closing succeeded.
      #
      # @return [ true ] If the disconnect succeeded.
      #
      # @since 2.0.0
      def disconnect!
        if socket
          socket.close
          @auth_mechanism = nil
          @socket = nil
          @authenticated = false
          @authentication_by_db = {}
          @in_auth_process = {}
        end
        true
      end

      # Dispatch the provided messages to the connection. If the last message
      # requires a response a reply will be returned.
      #
      # @example Dispatch the messages.
      #   connection.dispatch([ insert, command ])
      #
      # @note This method is named dispatch since 'send' is a core Ruby method on
      #   all objects.
      #
      # @param [ Array<Message> ] messages The messages to dispatch.
      # @param [ Integer ] operation_id The operation id to link messages.
      #
      # @return [ Protocol::Reply ] The reply if needed.
      #
      # @since 2.0.0
      def dispatch(messages, operation_id = nil)
        if monitoring.subscribers?(Monitoring::COMMAND)
          publish_command(messages, operation_id || Monitoring.next_operation_id) do |msgs|
            deliver(msgs)
          end
        else
          deliver(messages)
        end
      end

      # Initialize a new socket connection from the client to the server.
      #
      # @api private
      #
      # @example Create the connection.
      #   Connection.new(server)
      #
      # @note Connection must never be directly instantiated outside of a
      #   Server.
      #
      # @param [ Mongo::Server ] server The server the connection is for.
      # @param [ Hash ] options The connection options.
      #
      # @since 2.0.0
      def initialize(server, options = {})
        @address = server.address
        @monitoring = server.monitoring
        @options = options.freeze
        @server = server
        @ssl_options = options.reject { |k, v| !k.to_s.start_with?(SSL) }
        @socket = nil
        @auth_mechanism = nil
        @pid = Process.pid
        @authenticated = false
        @authentication_by_db = {}
        @in_auth_process = {}
        setup_authentication!
      end

      # Ping the connection to see if the server is responding to commands.
      # This is non-blocking on the server side.
      #
      # @example Ping the connection.
      #   connection.ping
      #
      # @note This uses a pre-serialized ping message for optimization.
      #
      # @return [ true, false ] If the server is accepting connections.
      #
      # @since 2.1.0
      def ping
        ensure_connected do |socket|
          socket.write(PING_BYTES)
          reply = Protocol::Reply.deserialize(socket, max_message_size)
          reply.documents[0][Operation::Result::OK] == 1
        end
      end

      # If there is an authentication mechanism in place, attempt to log in
      #
      # @example Authenticate or reauthenticate the connection
      #   connection.authenticate!
      #
      # @since 2.2.0
      def authenticate!(opts = nil)
        # The only place where authenticate! is called with nil options is in the connect! phase, but we don't want
        # to authenticate if we have previously authenticated from a Context#with_connection
        if opts.nil? && @in_auth_process.values.any? {|v| v}
          return
        end

        needs_auth, authenticator = setup_authentication!(opts)
        if needs_auth && authenticator && !@in_auth_process[authenticator.user.database]
          # Keep track of whether or not we are authenticating against a specific database, as the
          # monitoring lass will get called by @authenticator.login(self) and we don't want to auth more than once
          # on this connection, as Context.with_connection is now tightly coupled to auth
          @in_auth_process[authenticator.user.database] = true
          @server.handle_auth_failure! do
            authenticator.login(self)
          end
          @authenticated = true
          @authentication_by_db[authenticator.user.database] = true
          @in_auth_process[authenticator.user.database] = false
        end
      end

      private

      def deliver(messages)
        write(messages)
        messages.last.replyable? ? read(messages.last.request_id) : nil
      end

<<<<<<< HEAD
      def setup_authentication!(opts = nil)
        opts ||= options
        if opts[:user]
          user = Auth::User.new(Options::Redacted.new(:auth_mech => default_mechanism).merge(opts))
          return true, Auth.get(user)
=======
      def handshake!
        if socket && socket.connectable?
          socket.write(app_metadata.ismaster_bytes)
          response = Protocol::Reply.deserialize(socket, max_message_size).documents[0]
          min_wire_version = response[Description::MIN_WIRE_VERSION] || Description::LEGACY_WIRE_VERSION
          max_wire_version = response[Description::MAX_WIRE_VERSION] || Description::LEGACY_WIRE_VERSION
          features = Description::Features.new(min_wire_version..max_wire_version)
          @auth_mechanism = (features.scram_sha_1_enabled? || @server.features.scram_sha_1_enabled?) ? :scram : :mongodb_cr
        end
      end

      def authenticate!
        if options[:user]
          user = Auth::User.new(Options::Redacted.new(:auth_mech => default_mechanism).merge(options))
          @server.handle_auth_failure! do
            Auth.get(user).login(self)
          end
>>>>>>> 471c173d
        end
        return false, nil
      end

      def default_mechanism
<<<<<<< HEAD
        if @server.options[:always_use_scram]
          return :scram
        end

        if socket && socket.connectable?
          socket.write(Monitor::Connection::ISMASTER_BYTES)
          ismaster = Protocol::Reply.deserialize(socket, max_message_size).documents[0]
          min_wire_version = ismaster[Description::MIN_WIRE_VERSION] || Description::LEGACY_WIRE_VERSION
          max_wire_version = ismaster[Description::MAX_WIRE_VERSION] || Description::LEGACY_WIRE_VERSION
          features = Description::Features.new(min_wire_version..max_wire_version)
          (features.scram_sha_1_enabled? || @server.features.scram_sha_1_enabled?) ? :scram : :mongodb_cr
        else
          @server.features.scram_sha_1_enabled? ? :scram : :mongodb_cr
        end
=======
        @auth_mechanism || (@server.features.scram_sha_1_enabled? ? :scram : :mongodb_cr)
>>>>>>> 471c173d
      end

      def write(messages, buffer = BSON::ByteBuffer.new)
        start_size = 0
        messages.each do |message|
          message.serialize(buffer, max_bson_object_size)
          if max_message_size &&
            (buffer.length - start_size) > max_message_size
            raise Error::MaxMessageSize.new(max_message_size)
            start_size = buffer.length
          end
        end
        ensure_connected{ |socket| socket.write(buffer.to_s) }
      end
    end
  end
end<|MERGE_RESOLUTION|>--- conflicted
+++ resolved
@@ -201,13 +201,15 @@
         messages.last.replyable? ? read(messages.last.request_id) : nil
       end
 
-<<<<<<< HEAD
       def setup_authentication!(opts = nil)
         opts ||= options
         if opts[:user]
           user = Auth::User.new(Options::Redacted.new(:auth_mech => default_mechanism).merge(opts))
           return true, Auth.get(user)
-=======
+        end
+        return false, nil
+      end
+
       def handshake!
         if socket && socket.connectable?
           socket.write(app_metadata.ismaster_bytes)
@@ -219,19 +221,7 @@
         end
       end
 
-      def authenticate!
-        if options[:user]
-          user = Auth::User.new(Options::Redacted.new(:auth_mech => default_mechanism).merge(options))
-          @server.handle_auth_failure! do
-            Auth.get(user).login(self)
-          end
->>>>>>> 471c173d
-        end
-        return false, nil
-      end
-
       def default_mechanism
-<<<<<<< HEAD
         if @server.options[:always_use_scram]
           return :scram
         end
@@ -246,9 +236,7 @@
         else
           @server.features.scram_sha_1_enabled? ? :scram : :mongodb_cr
         end
-=======
         @auth_mechanism || (@server.features.scram_sha_1_enabled? ? :scram : :mongodb_cr)
->>>>>>> 471c173d
       end
 
       def write(messages, buffer = BSON::ByteBuffer.new)
