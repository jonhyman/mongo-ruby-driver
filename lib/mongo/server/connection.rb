--- conflicted
+++ resolved
@@ -197,7 +197,6 @@
         messages.last.replyable? ? read(messages.last.request_id) : nil
       end
 
-<<<<<<< HEAD
       def setup_authentication!(opts = nil)
         opts ||= options
         if opts[:user]
@@ -205,12 +204,6 @@
           user = Auth::User.new(Options::Redacted.new(:auth_mech => default_mechanism).merge(opts))
           authenticator = Auth.get(user)
           return true, authenticator
-=======
-      def authenticate!
-        if options[:user]
-          user = Auth::User.new(Options::Redacted.new(:auth_mech => default_mechanism).merge(options))
-          Auth.get(user).login(self)
->>>>>>> 5c1c5b6b
         end
 
         return false, nil
