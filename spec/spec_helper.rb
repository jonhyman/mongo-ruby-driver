--- conflicted
+++ resolved
@@ -52,11 +52,7 @@
 
 RSpec.configure do |config|
   config.color     = true
-<<<<<<< HEAD
-  #config.fail_fast = true unless ENV['CI'] || ENV['JENKINS_HOME']
-=======
-  config.fail_fast = true unless ENV['CI']
->>>>>>> f02b8f5b
+  #config.fail_fast = true unless ENV['CI']
   config.formatter = 'documentation'
   config.include(Authorization)
 
